# Matic SDK

[![Build Status](https://travis-ci.org/maticnetwork/matic.js.svg?branch=master)](https://travis-ci.org/maticnetwork/matic.js)

This repository contains the `maticjs` client lib. `maticjs` makes it easy for developers, who may not be deeply familiar with smart contract development, to interact with the various components of Matic Network.

This library will help developers to move assets from Ethereum chain to Matic chain, and withdraw from Matic to Ethereum using fraud proofs.

We will be improving this library to make all features available like Plasma Faster Exit, challenge exit, finalize exit and more.

### Installation

```bash
$ npm install --save maticjs # or yarn add maticjs
```

### Getting started

```js
// Import Matic sdk
import Matic from 'maticjs'

// Create sdk instance
const matic = new Matic({

  // Set Matic provider - string or provider instance
  // Example: 'https://testnet.matic.network' OR new Web3.providers.HttpProvider('http://localhost:8545')
  maticProvider: <web3-provider>,

  // Set Mainchain provider - string or provider instance
  // Example: 'https://kovan.infura.io' OR new Web3.providers.HttpProvider('http://localhost:8545')
  parentProvider: <web3-provider>,

  // Set rootchain contract. See below for more information
  rootChainAddress: <root-contract-address>,

  // Set matic network's WETH address. See below for more information
  maticWethAddress: <matic-weth-address>,

  // Syncer API URL
  // Fetches tx/receipt proof data instead of fetching whole block on client side
  syncerUrl: 'https://eth-syncer.api.matic.network/api/v1', // (optional)

  // Watcher API URL
  // Fetches headerBlock info from mainchain & finds appropriate headerBlock for given blockNumber
  watcherUrl: 'https://eth-watcher.api.matic.network/api/v1', // (optional)
})

// Set wallet
// Warning: Not-safe
// matic.wallet = <private-key> // Use metamask provider or use WalletConnect provider instead.

// get token address mapped with mainchain token address
const tokenAddressOnMatic = await matic.getMappedTokenAddress(
  tokenAddress // token address on mainchain
)

// Approve token for deposit
await matic.approveTokensForDeposit(
  token,  // Token address,
  amount,  // Token amount for approval (in wei)
  options // transaction fields
)

// Deposit token into Matic chain. Remember to call `approveTokens` before
await matic.depositTokens(
  token,  // Token address
  user,   // User address (in most cases, this will be sender's address),
  amount,  // Token amount for deposit (in wei)
  options // transaction fields
)

// Transfer Ethers on Matic
await matic.transferMaticEthers(
  user,   // Recipient address
  amount,  // Token amount for deposit (in wei)
  options // transaction fields
)

// Transfer token on Matic
await matic.transferMaticEthers(
  user,   // Recipient address
  amount,  // Token amount for deposit (in wei)
  options // transaction fields
)

// Transfer token on Matic
await matic.transferTokens(
  token,  // Token address
  user,   // Recipient address
  amount,  // Token amount for deposit (in wei)
  options // transaction fields
)

// Initiate withdrawal of funds from Matic and retrieve the Transaction id
await matic.startWithdraw(
  token, // Token address
  amount, // Token amount for withdraw (in wei)
  options // transaction fields
)

// Withdraw funds from the Matic chain using the Transaction id generated from the 'startWithdraw' method
// after header has been submitted to mainchain
await matic.withdraw(
  txId, // Transaction id generated from the 'startWithdraw' method
  options // transaction fields
)
```

### How it works?

The flow for asset transfers on the Matic Network is as follows:

- User deposits crypto assets in Matic contract on mainchain
- Once deposited tokens get confirmed on the main chain, the corresponding tokens will get reflected on the Matic chain.
- The user can now transfer tokens to anyone they want instantly with negligible fees. Matic chain has faster blocks (approximately ~ 1 second). That way, the transfer will be done almost instantly.
- Once a user is ready, they can withdraw remaining tokens from the mainchain by establishing proof of remaining tokens on Root contract (contract deployed on Ethereum chain)

### Contracts and addresses

**Matic Testnet**

- RPC endpoint host: https://testnet.matic.network
- TEST childchain ERC20 token: 0x343461c74133E3fA476Dbbc614a87473270a226c

**Kovan testnet addresses**

- TEST mainchain ERC20 token: 0x670568761764f53E6C10cd63b71024c31551c9EC
- Root Contract: 0x24e01716a6ac34D5f2C4C082F553D86a557543a7

### Faucet

Please write to info@matic.network to request TEST tokens for development purposes. We will soon have a faucet in place for automatic distribution of tokens for testing.

### API

- <a href="#initialize"><code>new Matic()</code></a>
- <a href="#getMappedTokenAddress"><code>matic.<b>getMappedTokenAddress()</b></code></a>
- <a href="#approveTokensForDeposit"><code>matic.<b>approveTokensForDeposit()</b></code></a>
- <a href="#depositTokens"><code>matic.<b>depositTokens()</b></code></a>
- <a href="#depositEthers"><code>matic.<b>depositEthers()</b></code></a>
- <a href="#transferMaticEthers"><code>matic.<b>transferMaticEthers()</b></code></a>
- <a href="#transferTokens"><code>matic.<b>transferTokens()</b></code></a>
- <a href="#transferEthers"><code>matic.<b>transferEthers()</b></code></a>
- <a href="#startWithdraw"><code>matic.<b>startWithdraw()</b></code></a>
- <a href="#getHeaderObject"><code>matic.<b>getHeaderObject()</b></code></a>
- <a href="#withdraw"><code>matic.<b>withdraw()</b></code></a>
- <a href="#getTx"><code>matic.<b>getTx()</b></code></a>
- <a href="#getReceipt"><code>matic.<b>getReceipt()</b></code></a>

---

<a name="initialize"></a>

#### new Matic(options)

Creates Matic SDK instance with give options. It returns a MaticSDK object.

```js
import Matic from "maticjs"

const matic = new Matic(options)
```

- `options` is simple Javascript `object` which can have following fields:
  - `maticProvider` can be `string` or `Web3.providers` instance. This provider must connect to Matic chain. Value can be anyone of following:
    - `'https://testnet.matic.network'`
    - `new Web3.providers.HttpProvider('http://localhost:8545')`
    - [WalletConnect Provider instance](https://github.com/WalletConnect/walletconnect-monorepo#for-web3-provider-web3js)
  - `parentProvider` can be `string` or `Web3.providers` instance. This provider must connect to Ethereum chain (testnet or mainchain). Value can be anyone of following:
    - `'https://kovan.infura.io'`
    - `new Web3.providers.HttpProvider('http://localhost:8545')`
    - [WalletConnect Provider instance](https://github.com/WalletConnect/walletconnect-monorepo#for-web3-provider-web3js)
  - `rootChainAddress` must be valid Ethereum contract address.
  - `syncerUrl` must be valid API host. MaticSDK uses this value to fetch receipt/tx proofs instead of getting whole block to client side.
  - `watcherUrl` must be valid API host. MaticSDK uses this value to fetch headerBlock info from mainchain and to find appropriate headerBlock for given blockNumber.

---

<a name="getMappedTokenAddress"></a>

#### matic.getMappedTokenAddress(tokenAddress)

get matic token `address` mapped with mainchain `tokenAddress`.

- `tokenAddress` must be valid token address

This returns matic `address`.

Example:

```js
matic
  .getMappedTokenAddress("0x670568761764f53E6C10cd63b71024c31551c9EC")
  .then(address => {
    console.log("matic address", address)
  })
```

---

<a name="approveTokensForDeposit"></a>

#### matic.approveTokensForDeposit(token, amount, options)

Approves given `amount` of `token` to `rootChainContract`.

- `token` must be valid ERC20 token address
- `amount` must be token amount in wei (string, not in Number)
- `options` (optional) must be valid javascript object containing `from`, `gasPrice`, `gasLimit`, `nonce`, `value`, `onTransactionHash`, `onReceipt` or `onError`
  - `from` must be valid account address
  - `gasPrice` same as Ethereum `sendTransaction`
  - `gasLimit` same as Ethereum `sendTransaction`
  - `nonce` same as Ethereum `sendTransaction`
  - `nonce` same as Ethereum `sendTransaction`
  - `value` contains ETH value. Same as Ethereum `sendTransaction`.
  - `onTransactionHash` must be `function`. This function will be called when transaction will be broadcasted.
  - `onReceipt` must be `function`. This function will be called when transaction will be included in block (when transaction gets confirmed)
  - `onError` must be `function`. This function will be called when sending transaction fails.

This returns `Promise` object, which will be fulfilled when transaction gets confirmed (when receipt is generated).

Example:

```js
matic
  .approveTokensForDeposit("0x718Ca123...", "1000000000000000000", {
    from: "0xABc578455..."
  })
  .on("onTransactionHash", txHash => {
    console.log("New transaction", txHash)
  })
```

---

<a name="depositTokens"></a>

#### matic.depositTokens(token, user, amount, options)

Deposit given `amount` of `token` with user `user`.

- `token` must be valid ERC20 token address
- `user` must be value account address
- `amount` must be token amount in wei (string, not in Number)
- `options` see [more infomation here](#approveTokensForDeposit)

This returns `Promise` object, which will be fulfilled when transaction gets confirmed (when receipt is generated).

Example:

```js
const user = <your-address> or <any-account-address>

matic.depositToken('0x718Ca123...', user, '1000000000000000000', {
  from: '0xABc578455...'
})
```

---

<a name="depositEthers"></a>

#### matic.depositEthers(user, options)

Deposit `options.value` ETH with user `user`.

- `user` must be value account address
- `options` see [more infomation here](#approveTokensForDeposit). Pass `value` for amount of ethers.

This returns `Promise` object, which will be fulfilled when transaction gets confirmed (when receipt is generated).

Example:

```js
const user = <your-address> or <any-account-address>

matic.depositEthers('0x718Ca123...', {
  from: '0xABc578455...',
  value: '1000000000000000000'
})
```

---

<a name="transferMaticEthers"></a>

#### matic.transferMaticEthers(user, amount, options)

Transfer given `amount` of Ethers to `user`.

- `user` must be value account address
- `amount` must be token amount in wei (string, not in Number)
- `options` see [more infomation here](#approveTokensForDeposit)
<<<<<<< HEAD
=======
  - `parent` must be boolean value. For token transfer on Main chain, use `parent: true`
>>>>>>> 26fbc2ac

This returns `Promise` object, which will be fulfilled when transaction gets confirmed (when receipt is generated).

Example:

```js
const user = <your-address> or <any-account-address>

matic.transferMaticEthers(user, '1000000000000000000', {
  from: '0xABc578455...',
<<<<<<< HEAD
=======

  // For token transfer on Main network
>>>>>>> 26fbc2ac
})
```

---

<a name="transferTokens"></a>

#### matic.transferTokens(token, user, amount, options)

Transfer given `amount` of `token` to `user`.

- `token` must be valid ERC20 token address
- `user` must be value account address
- `amount` must be token amount in wei (string, not in Number)
- `options` see [more infomation here](#approveTokensForDeposit)
  - `parent` must be boolean value. For token transfer on Main chain, use `parent: true`

This returns `Promise` object, which will be fulfilled when transaction gets confirmed (when receipt is generated).

Example:

```js
const user = <your-address> or <any-account-address>

matic.transferTokens('0x718Ca123...', user, '1000000000000000000', {
  from: '0xABc578455...',

  // For token transfer on Main network
  // parent: true
})
```

---

<a name="transferEthers"></a>

#### matic.transferEthers(user, amount, options)

Transfer given `amount` of ethers to `user`.

- `user` must be value account address
- `amount` must be ethers amount in wei (string, not in Number)
- `options` see [more infomation here](#approveTokensForDeposit)
  - `parent` must be boolean value. For ether transfer on Main chain, use `parent: true`

This returns `Promise` object, which will be fulfilled when transaction gets confirmed (when receipt is generated).

Example:

```js
const user = <your-address> or <any-account-address>

matic.transferEthers(user, '1000000000000000000', {
  from: '0xABc578455...',

  // For token transfer on Main network
  // parent: true
})
```

---

<a name="startWithdraw"></a>

#### matic.startWithdraw(token, amount, options)

Start withdraw process with given `amount` for `token`.

- `token` must be valid ERC20 token address
- `amount` must be token amount in wei (string, not in Number)
- `options` see [more infomation here](#approveTokensForDeposit)

This returns `Promise` object, which will be fulfilled when transaction gets confirmed (when receipt is generated).

Example:

```js
matic
  .startWithdraw("0x718Ca123...", "1000000000000000000", {
    from: "0xABc578455..."
  })
  .on("onTransactionHash", txHash => {
    console.log("Started withdraw process with txId", txHash)
  })
```

---

<a name="getHeaderObject"></a>

#### matic.getHeaderObject(blockNumber)

Fetch header/checkpoint corresponding to `blockNumber`

- `blockNumber` must be valid Matic's sidechain block number

This returns `Promise` object, which will be fulfilled when header/checkpoint is found corresponding to `blockNumber`.

Example:

```js
matic.getHeaderObject(673874).then(header => {
  // header.start
  // header.end
  // header.proposer
  // header.number
})
```

---

<a name="withdraw"></a>

#### matic.withdraw(txId, options)

Withdraw tokens on mainchain using `txId` from `startWithdraw` method after header has been submitted to mainchain.

- `txId` must be valid tx hash
- `options` see [more infomation here](#approveTokensForDeposit)

This returns `Promise` object, which will be fulfilled when transaction gets confirmed (when receipt is generated).

Example:

```js
matic.withdraw("0xabcd...789", {
  from: "0xABc578455..."
})
```

---

<a name="getTx"></a>

#### matic.getTx(txId)

Get transaction object using `txId` from Matic chain.

- `txId` must be valid tx id

This returns `Promise` object.

Example:

```js
matic
  .getTx("0x9fc76417374aa880d4449a1f7f31ec597f00b1f6f3dd2d66f4c9c6c445836d8b")
  .then(txObject => {
    console.log(txObject)
  })
```

---

<a name="getReceipt"></a>

#### matic.getReceipt(txId)

Get receipt object using `txId` from Matic chain.

- `txId` must be valid tx id

This returns `Promise` object.

Example:

```js
matic
  .getReceipt(
    "0x9fc76417374aa880d4449a1f7f31ec597f00b1f6f3dd2d66f4c9c6c445836d8b"
  )
  .then(obj => {
    console.log(obj)
  })
```

### Support

Please write to info@matic.network for integration support. If you have any queries, feedback or feature requests, feel free to reach out to us on telegram: [t.me/maticnetwork](https://t.me/maticnetwork)

### License

MIT<|MERGE_RESOLUTION|>--- conflicted
+++ resolved
@@ -292,10 +292,6 @@
 - `user` must be value account address
 - `amount` must be token amount in wei (string, not in Number)
 - `options` see [more infomation here](#approveTokensForDeposit)
-<<<<<<< HEAD
-=======
-  - `parent` must be boolean value. For token transfer on Main chain, use `parent: true`
->>>>>>> 26fbc2ac
 
 This returns `Promise` object, which will be fulfilled when transaction gets confirmed (when receipt is generated).
 
@@ -306,11 +302,6 @@
 
 matic.transferMaticEthers(user, '1000000000000000000', {
   from: '0xABc578455...',
-<<<<<<< HEAD
-=======
-
-  // For token transfer on Main network
->>>>>>> 26fbc2ac
 })
 ```
 

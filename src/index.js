import 'isomorphic-fetch'

import Web3 from 'web3'
import utils from 'ethereumjs-util'
import queryString from 'query-string'

import {
  getTxBytes,
  getReceiptBytes,
  getTxProof,
  getReceiptProof,
  verifyTxProof,
  verifyReceiptProof,
  verifyHeaderProof,
} from './helpers/proofs'
import { getHeaders, getBlockHeader } from './helpers/blocks'
import MerkleTree from './helpers/merkle-tree'

import RootChainArtifacts from '../artifacts/RootChain'
import ChildERC20Artifacts from '../artifacts/ChildERC20'
import ChildERC721Artifacts from '../artifacts/ChildERC721'
import StandardTokenArtifacts from '../artifacts/StandardToken'
import WithdrawManagerArtifacts from '../artifacts/WithdrawManager'
import DepositManagerArtifacts from '../artifacts/DepositManager'

const rlp = utils.rlp

export default class Matic {
  constructor(options = {}) {
    this._throwIfNull(options.maticProvider, 'maticProvider is required')
    this._throwIfNull(options.parentProvider, 'parentProvider is required')

    this._web3 = new Web3(options.maticProvider)
    this._web3.matic = true
    this._parentWeb3 = new Web3(options.parentProvider)

    this._syncerUrl = options.syncerUrl
    this._watcherUrl = options.watcherUrl
    this._rootChainAddress = options.rootChainAddress
    this._maticWethAddress = options.maticWethAddress
    this._withdrawManagerAddress = options.withdrawManagerAddress
    this._depositManagerAddress = options.depositManagerAddress

    // create rootchain contract
    this._rootChainContract = new this._parentWeb3.eth.Contract(
      RootChainArtifacts.abi,
      this._rootChainAddress
    )
    
    // create withdraw manager contract
    this._withdrawManagerContract = new this._parentWeb3.eth.Contract(
      WithdrawManagerArtifacts.abi,
      this._withdrawManagerAddress
    )

    // create deposit manager contract
    this._depositManagerContract = new this._parentWeb3.eth.Contract(
      DepositManagerArtifacts.abi,
      this._depositManagerAddress
    )

    // internal cache
    this._tokenCache = {}
    this._tokenMappedCache = {}
  }

  //
  // Getters & setters
  //

  get web3() {
    return this._web3
  }

  get parentWeb3() {
    return this._parentWeb3
  }

  get wallet() {
    if (this._parentWeb3.eth.accounts.wallet.length >= 1) {
      return this._parentWeb3.eth.accounts.wallet[0]
    }
    return null
  }

  get walletAddress() {
    if (this.wallet) {
      return this.wallet.address
    }
    return null
  }

  set wallet(_wallet) {
    this._web3.eth.accounts.wallet.add(_wallet)
    this._parentWeb3.eth.accounts.wallet.add(_wallet)
  }

  //
  // Actions
  //

  newAccount() {
    return this._parentWeb3.eth.accounts.wallet.create(1)
  }

  async getMappedTokenAddress(address) {
    const _a = address.toLowerCase()
    if (!this._tokenMappedCache[_a]) {
      this._tokenMappedCache[_a] = await this._depositManagerContract.methods
        .tokens(_a)
        .call()
    }
    return this._tokenMappedCache[_a]
  }

  async approveTokensForDeposit(token, amount, options = {}) {
    if (options && (!options.from || !amount || !token)) {
      throw new Error('Missing Parameters')
    }
    const _tokenContract = new this._parentWeb3.eth.Contract(
      StandardTokenArtifacts.abi,
      token
    )
    const approveTx = await _tokenContract.methods.approve(
      this._rootChainAddress,
      amount
    )
    const _options = await this._fillOptions(
      options,
      approveTx,
      this._parentWeb3
    )

    return this._wrapWeb3Promise(approveTx.send(_options), options)
  }

<<<<<<< HEAD
  async depositEthers(options = {}) {
    const depositTx = this._rootChainContract.methods.depositEthers()
=======
  async depositEthers(user, options = {}) {
    if (options && (!options.from || !user || !options.value)) {
      throw new Error('Missing Parameters')
    }
    const depositTx = this._rootChainContract.methods.depositEthers(user)
>>>>>>> 002ab65b
    const _options = await this._fillOptions(
      options,
      depositTx,
      this._parentWeb3
    )

    return this._wrapWeb3Promise(depositTx.send(_options), options)
  }

<<<<<<< HEAD
  async depositERC20Tokens(token, user, amount, options = {}) {
=======
  async depositTokens(token, user, amount, options = {}) {
    if (options && (!options.from || !token || !user || !amount)) {
      throw new Error('Missing Parameters')
    }
>>>>>>> 002ab65b
    const depositTx = this._rootChainContract.methods.deposit(
      token,
      user,
      amount
    )
    const _options = await this._fillOptions(
      options,
      depositTx,
      this._parentWeb3
    )

    return this._wrapWeb3Promise(depositTx.send(_options), options)
  }

<<<<<<< HEAD
  async depositERC721Tokens(token, user, tokenId, options = {}) {
    const depositTx = this._rootChainContract.methods.depositERC721(
      token,
      user,
      tokenId
    )
    const _options = await this._fillOptions(
      options,
      depositTx,
      this._parentWeb3
    )

    return this._wrapWeb3Promise(depositTx.send(_options), options)
  }

  async transferERC20Tokens(token, user, amount, options = {}) {
=======
  async transferMaticEthers(to, amount, options) {
    if (options && (!options.from || !amount || !to)) {
      throw new Error('Missing Parameters')
    }
    const from = options.from

    const gasLimit = await this._web3.eth.estimateGas({
      from,
      value: amount,
    })
    options.gasLimit = gasLimit
    options.value = amount
    options.to = to
    const _options = await this._fillOptions(options, {}, this._web3)

    return this._wrapWeb3Promise(
      this._web3.eth.sendTransaction(_options),
      options
    )
  }

  async transferTokens(token, user, amount, options = {}) {
    if (options && (!options.from || !amount || !user || !token)) {
      throw new Error('Missing Parameters')
    }
>>>>>>> 002ab65b
    let web3Object = this._web3
    if (options.parent) {
      web3Object = this._parentWeb3
    }
    const _tokenContract = this._getERC20TokenContract(token, web3Object)
    const transferTx = _tokenContract.methods.transfer(user, amount)
    const _options = await this._fillOptions(options, transferTx, web3Object)
    return this._wrapWeb3Promise(transferTx.send(_options), options)
  }

  async transferERC721Tokens(token, user, tokenId, options = {}) {
    let web3Object = this._web3
    if (options.parent) {
      web3Object = this._parentWeb3
    }
    const _tokenContract = this._getERC721TokenContract(token, web3Object)
    const transferTx = _tokenContract.methods.transferFrom(options.from, user, tokenId)
    const _options = await this._fillOptions(options, transferTx, web3Object)
    return this._wrapWeb3Promise(transferTx.send(_options), options)
  }

  async transferEthers(to, amount, options = {}) {
    if (options && (!options.from || !amount || !to)) {
      throw new Error('Missing Parameters')
    }
    const from = options.from

    // if matic chain, transfer normal WETH tokens
    if (!options.parent) {
      return this.transferERC20Tokens(this._maticWethAddress, to, amount, options)
    }

    const gasLimit = await this._parentWeb3.eth.estimateGas({
      from,
      value: amount,
    })
    options.gasLimit = gasLimit
    options.value = amount
    options.to = to
    const _options = await this._fillOptions(options, {}, this._parentWeb3)

    return this._wrapWeb3Promise(
      this._parentWeb3.eth.sendTransaction(_options),
      options
    )
  }

  async startWithdraw(token, amount, options = {}) {
    if (options && (!options.from || !amount || !token)) {
      throw new Error('Missing Parameters')
    }
    const _tokenContract = this._getERC20TokenContract(token, this._web3)
    const withdrawTx = _tokenContract.methods.withdraw(amount)
    const _options = await this._fillOptions(options, withdrawTx, this._web3)
    return this._wrapWeb3Promise(withdrawTx.send(_options), options)
  }

  async getTx(txId) {
    if (this._syncerUrl) {
      try {
        const response = await this._apiCall({
          url: `${this._syncerUrl}/tx/${txId}`,
        })

        if (response && response.tx) {
          return response.tx
        }
      } catch (e) {
        // ignore error
      }
    }

    return this._web3.eth.getTransaction(txId)
  }

  async getReceipt(txId) {
    if (this._syncerUrl) {
      try {
        const response = await this._apiCall({
          url: `${this._syncerUrl}/tx/${txId}/receipt`,
        })

        if (response && response.receipt) {
          return response.receipt
        }
      } catch (e) {
        // ignore error
      }
    }

    return this._web3.eth.getTransactionReceipt(txId)
  }

  async getTxProof(txId) {
    const { proof: txProof } = await this._apiCall({
      url: `${this._syncerUrl}/tx/${txId}/proof`,
    })

    return txProof
  }

  verifyTxProof(txProof) {
    return verifyTxProof(txProof)
  }

  async getReceiptProof(txId) {
    const { proof: receiptProof } = await this._apiCall({
      url: `${this._syncerUrl}/tx/${txId}/receipt/proof`,
    })

    return receiptProof
  }

  verifyReceiptProof(receiptProof) {
    return verifyReceiptProof(receiptProof)
  }

  getHeaderObject(blockNumber) {
    return this._apiCall({
      url: `${this._watcherUrl}/header/included/${blockNumber}`,
    })
  }

  async getHeaderProof(blockNumber, header) {
    const { proof: headerProof } = await this._apiCall({
      url: `${this._syncerUrl}/block/${blockNumber}/proof`,
      query: {
        start: +header.start,
        end: +header.end,
      },
    })

    return headerProof
  }

  verifyHeaderProof(headerProof) {
    return verifyHeaderProof(headerProof)
  }

  async withdraw(txId, options = {}) {
    // fetch trancation & receipt proof
    const [txProof, receiptProof] = await Promise.all([
      this.getTxProof(txId),
      this.getReceiptProof(txId),
    ])

    // fetch header object & header proof
    let header = null
    try {
      header = await this.getHeaderObject(txProof.blockNumber)
    } catch (e) {
      // ignore error
    }

    // check if header block found
    if (!header) {
      throw new Error(
        `No corresponding checkpoint/header block found for ${txId}.`
      )
    }

    const headerProof = await this.getHeaderProof(txProof.blockNumber, header)

    const withdrawTx = this._withdrawManagerContract.methods.withdraw(
      header.number.toString(), // header block
      utils.bufferToHex(
        Buffer.concat(headerProof.proof.map(p => utils.toBuffer(p)))
      ), // header proof
      txProof.blockNumber, // block number
      txProof.blockTimestamp.toString(), // block timestamp
      txProof.root, // tx root
      receiptProof.root, // receipt root
      utils.bufferToHex(rlp.encode(receiptProof.path)), // key for trie (both tx and receipt)
      txProof.value, // tx bytes
      txProof.parentNodes, // tx proof nodes
      receiptProof.value, // receipt bytes
      receiptProof.parentNodes // reciept proof nodes
    )

    const _options = await this._fillOptions(
      options,
      withdrawTx,
      this._parentWeb3
    )

    return this._wrapWeb3Promise(withdrawTx.send(_options), options)
  }

  async withdrawLocally(txId, options = {}) {
    const withdrawTx = await this._web3.eth.getTransaction(txId)
    const withdrawReceipt = await this._web3.eth.getTransactionReceipt(txId)
    const withdrawBlock = await this._web3.eth.getBlock(
      withdrawReceipt.blockNumber,
      true
    )

    // draft withdraw obj
    const withdrawObj = {
      txId: txId,
      block: withdrawBlock,
      tx: withdrawTx,
      receipt: withdrawReceipt,
    }

    const txProof = await getTxProof(withdrawObj.tx, withdrawObj.block)
    const receiptProof = await getReceiptProof(
      withdrawObj.receipt,
      withdrawObj.block,
      this._web3
    )

    const currentHeaderBlock = await this._rootChainContract.methods
      .currentHeaderBlock()
      .call()

    const header = await this._rootChainContract.methods
      .headerBlock(parseInt(currentHeaderBlock, 10) - 1)
      .call()

    const headerNumber = +currentHeaderBlock - 1
    const start = header.start
    const end = header.end
    const headers = await getHeaders(start, end, this._web3)
    const tree = new MerkleTree(headers)
    const headerProof = await tree.getProof(getBlockHeader(withdrawObj.block))

    const withdrawTxObject = this._withdrawManagerContract.methods.withdraw(
      headerNumber.toString(), // header block
      utils.bufferToHex(Buffer.concat(headerProof)), // header proof
      withdrawObj.block.number.toString(), // block number
      withdrawObj.block.timestamp.toString(), // block timestamp
      utils.bufferToHex(withdrawObj.block.transactionsRoot.toString()), // tx root
      utils.bufferToHex(withdrawObj.block.receiptsRoot.toString()), // tx root
      utils.bufferToHex(rlp.encode(receiptProof.path)), // key for trie (both tx and receipt)
      utils.bufferToHex(getTxBytes(withdrawObj.tx)), // tx bytes
      utils.bufferToHex(rlp.encode(txProof.parentNodes)), // tx proof nodes
      utils.bufferToHex(getReceiptBytes(withdrawObj.receipt)), // receipt bytes
      utils.bufferToHex(rlp.encode(receiptProof.parentNodes)) // reciept proof nodes
    )

    const _options = await this._fillOptions(
      options,
      withdrawTxObject,
      this._parentWeb3
    )

    return this._wrapWeb3Promise(withdrawTxObject.send(_options), options)
  }

  //
  // Internal methods
  //

  _throwIfNull(value, message) {
    if (!value) {
      throw new Error(message)
    }
  }

  _getERC20TokenContract(token, web3) {
    const _token = token.toLowerCase()

    let _tokenContract = this._tokenCache[_token]
    if (!_tokenContract) {
      _tokenContract = new web3.eth.Contract(ChildERC20Artifacts.abi, _token)
      // update token cache
      this._tokenCache[_token] = _tokenContract
    }

    return _tokenContract
  }

  _getERC721TokenContract(token, web3) {
    const _token = token.toLowerCase()

    let _tokenContract = this._tokenCache[_token]
    if (!_tokenContract) {
      _tokenContract = new web3.eth.Contract(ChildERC721Artifacts.abi, _token)
      // update token cache
      this._tokenCache[_token] = _tokenContract
    }

    return _tokenContract
  }

  async _fillOptions(options, txObject, web3) {
    // delete chain id
    delete txObject.chainId
    const gas = !web3.matic ? await web3.eth.getGasPrice() : 0
    const from = options.from || this.walletAddress
    if (!from) {
      throw new Error(
        '`from` required in options or set wallet using maticObject.wallet = <private key>'
      )
    }

    const [gasLimit, gasPrice, nonce, chainId] = await Promise.all([
      !(options.gasLimit || options.gas)
        ? await txObject.estimateGas({ from, value: options.value })
        : options.gasLimit || options.gas,
      !options.gasPrice ? gas : options.gasPrice,
      !options.nonce
        ? await web3.eth.getTransactionCount(from, 'pending')
        : options.nonce,
      !options.chainId ? await web3.eth.net.getId() : options.chainId,
    ])

    return {
      from,
      gasLimit,
      gas: gasLimit,
      gasPrice: gasPrice,
      nonce,
      chainId,
      value: options.value || 0,
      to: options.to || null,
    }
  }

  _wrapWeb3Promise(promise, options) {
    return promise
      .on('transactionHash', options.onTransactionHash)
      .on('receipt', options.onReceipt)
      .on('error', options.onError)
  }

  _apiCall(data = {}) {
    const headers = data.headers || {}

    const queryParams = data.query && queryString.stringify(data.query || {})

    const url = `${data.url}?${queryParams || ''}`

    return fetch(url, {
      method: data.method || (data.body ? 'POST' : 'GET'),
      headers: {
        'Content-Type': 'application/json',
        Accept: 'application/json',
        ...headers,
      },
      body: data.body ? JSON.stringify(data.body) : null,
    }).then(res => {
      if (!res.ok) {
        const err = new Error(res.statusText || 'Unknown error occurred')
        err.response = res
        throw err
      }
      return res.json()
    })
  }
}<|MERGE_RESOLUTION|>--- conflicted
+++ resolved
@@ -46,7 +46,7 @@
       RootChainArtifacts.abi,
       this._rootChainAddress
     )
-    
+
     // create withdraw manager contract
     this._withdrawManagerContract = new this._parentWeb3.eth.Contract(
       WithdrawManagerArtifacts.abi,
@@ -106,9 +106,9 @@
   async getMappedTokenAddress(address) {
     const _a = address.toLowerCase()
     if (!this._tokenMappedCache[_a]) {
-      this._tokenMappedCache[_a] = await this._depositManagerContract.methods
-        .tokens(_a)
-        .call()
+      this._tokenMappedCache[
+        _a
+      ] = await this._depositManagerContract.methods.tokens(_a).call()
     }
     return this._tokenMappedCache[_a]
   }
@@ -134,16 +134,11 @@
     return this._wrapWeb3Promise(approveTx.send(_options), options)
   }
 
-<<<<<<< HEAD
-  async depositEthers(options = {}) {
-    const depositTx = this._rootChainContract.methods.depositEthers()
-=======
   async depositEthers(user, options = {}) {
     if (options && (!options.from || !user || !options.value)) {
       throw new Error('Missing Parameters')
     }
     const depositTx = this._rootChainContract.methods.depositEthers(user)
->>>>>>> 002ab65b
     const _options = await this._fillOptions(
       options,
       depositTx,
@@ -153,14 +148,10 @@
     return this._wrapWeb3Promise(depositTx.send(_options), options)
   }
 
-<<<<<<< HEAD
-  async depositERC20Tokens(token, user, amount, options = {}) {
-=======
   async depositTokens(token, user, amount, options = {}) {
     if (options && (!options.from || !token || !user || !amount)) {
       throw new Error('Missing Parameters')
     }
->>>>>>> 002ab65b
     const depositTx = this._rootChainContract.methods.deposit(
       token,
       user,
@@ -175,24 +166,6 @@
     return this._wrapWeb3Promise(depositTx.send(_options), options)
   }
 
-<<<<<<< HEAD
-  async depositERC721Tokens(token, user, tokenId, options = {}) {
-    const depositTx = this._rootChainContract.methods.depositERC721(
-      token,
-      user,
-      tokenId
-    )
-    const _options = await this._fillOptions(
-      options,
-      depositTx,
-      this._parentWeb3
-    )
-
-    return this._wrapWeb3Promise(depositTx.send(_options), options)
-  }
-
-  async transferERC20Tokens(token, user, amount, options = {}) {
-=======
   async transferMaticEthers(to, amount, options) {
     if (options && (!options.from || !amount || !to)) {
       throw new Error('Missing Parameters')
@@ -218,7 +191,6 @@
     if (options && (!options.from || !amount || !user || !token)) {
       throw new Error('Missing Parameters')
     }
->>>>>>> 002ab65b
     let web3Object = this._web3
     if (options.parent) {
       web3Object = this._parentWeb3
@@ -235,7 +207,11 @@
       web3Object = this._parentWeb3
     }
     const _tokenContract = this._getERC721TokenContract(token, web3Object)
-    const transferTx = _tokenContract.methods.transferFrom(options.from, user, tokenId)
+    const transferTx = _tokenContract.methods.transferFrom(
+      options.from,
+      user,
+      tokenId
+    )
     const _options = await this._fillOptions(options, transferTx, web3Object)
     return this._wrapWeb3Promise(transferTx.send(_options), options)
   }
@@ -248,7 +224,12 @@
 
     // if matic chain, transfer normal WETH tokens
     if (!options.parent) {
-      return this.transferERC20Tokens(this._maticWethAddress, to, amount, options)
+      return this.transferERC20Tokens(
+        this._maticWethAddress,
+        to,
+        amount,
+        options
+      )
     }
 
     const gasLimit = await this._parentWeb3.eth.estimateGas({
